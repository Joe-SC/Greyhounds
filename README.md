# 🐕 Greyhound TrueSkill Analytics Dashboard

An interactive Streamlit dashboard for analyzing greyhound racing performance using the [TrueSkill](https://trueskill.org/) rating system. Built to analyze UK greyhound racing data from Betfair historical files.

![Dashboard Preview](https://img.shields.io/badge/Streamlit-FF4B4B?style=for-the-badge&logo=streamlit&logoColor=white)
![Python](https://img.shields.io/badge/Python-3776AB?style=for-the-badge&logo=python&logoColor=white)
![Plotly](https://img.shields.io/badge/Plotly-3F4F75?style=for-the-badge&logo=plotly&logoColor=white)

## 🎯 Features

### 📊 **Interactive Dashboard**
- Real-time TrueSkill rating calculations
- Interactive charts and visualizations
- Comprehensive leaderboards with filtering

### 🔍 **Dog Search & Analysis**
- Quick lookup for specific dogs
- Detailed performance profiles
- Recent race history and form

### ⚖️ **Multi-Dog Comparison**
- Compare multiple dogs side-by-side
- Perfect for race field analysis
- Head-to-head race history
- Visual rating comparisons with radar charts

### 🏟️ **Venue Performance Analysis**
- Track-by-track performance metrics
- Average winner skill by venue
- Comprehensive venue statistics

### ⚡ **Smart Caching**
- File-based caching for faster subsequent runs
- Automatic data processing and storage
- Optimized for large datasets

## 🚀 Quick Start

### Local Development

1. **Clone the repository:**
   ```bash
   git clone https://github.com/your-username/greyhounds.git
   cd greyhounds
   ```

2. **Install dependencies with Poetry:**
   ```bash
   poetry install
   poetry shell
   ```

3. **Run the dashboard:**
   ```bash
   python run_dashboard.py
   ```

4. **Open your browser to:** `http://localhost:8501`

### 🌐 Live Demo

Visit the live dashboard: [**Greyhound TrueSkill Analytics**](https://your-app-name.streamlit.app)

## 📁 Project Structure

```
greyhounds/
├── analytics/                  # Dashboard modules
│   ├── __init__.py
│   ├── dashboard.py           # Main Streamlit app
│   ├── data_loader.py         # Data loading & caching
│   └── visualizations.py     # Plotly charts
├── betfair_parser.py          # Betfair data parsing
├── greyhound_trueskill.py     # TrueSkill implementation
├── run_dashboard.py           # Dashboard runner script
├── demo.ipynb               # Analysis demonstration
├── race_data_*.csv          # Race data files
└── cache/                   # Cached calculations
```

## 🎮 How to Use

### 🐕 **Dog Lookup**
1. Enter a dog's name in the sidebar search box
2. View detailed ratings, recent form, and race history
3. Perfect for researching dogs in upcoming races

### ⚖️ **Compare Dogs** (Race Analysis)
1. Enter multiple dog names in the "Compare Dogs" text area (one per line)
2. Example:
   ```
   Acomb Felix
   Swift Hostile
   Proper Heiress
   ```
3. Get side-by-side comparison with:
   - TrueSkill ratings and rankings
   - Win rates and experience
   - Head-to-head race history
   - Visual comparisons

### 📊 **Explore Data**
- Use filters to adjust minimum race requirements
- Browse venue performance analysis
- Download filtered data as CSV

## 📈 Understanding TrueSkill Ratings

- **Skill (μ)**: Estimated true skill level
- **Uncertainty (σ)**: Confidence in the rating
- **Conservative**: μ - 2σ (safe rating estimate)
- **Races**: Number of races in dataset

Higher skill and conservative ratings indicate better-performing dogs. Lower uncertainty means more confidence in the rating.

## 🏁 Perfect for Race Analysis

This dashboard is ideal for:
- **Pre-race analysis**: Compare all dogs in an upcoming race
- **Form study**: Research individual dog performance
- **Track analysis**: Understand venue-specific performance
- **Historical research**: Explore head-to-head matchups

<<<<<<< HEAD
## 🛠️ Technical Details

### Dependencies
- **Streamlit**: Interactive web dashboard
- **TrueSkill**: Rating system algorithm
- **Plotly**: Interactive visualizations
- **Pandas**: Data manipulation
- **BetfairLightweight**: Betfair API integration

### Data Processing
- Processes Betfair historical race data
- Calculates TrueSkill ratings using Bayesian inference
- Handles race results, trap positions, and timestamps
- Caches calculations for performance

### Performance
- Smart caching reduces subsequent load times
- Handles datasets with 25,000+ races
- Optimized for interactive exploration

## 📝 Data Requirements

The dashboard works with:
- **Betfair historical data files** (BASIC format)
- **Processed CSV files** from the analysis pipeline
- **Date range**: 2025-01-01 to present (configurable)

## 🤝 Contributing

1. Fork the repository
2. Create a feature branch
3. Make your changes
4. Submit a pull request

## 📄 License

This project is for educational and research purposes. Please ensure compliance with data usage terms.

## 🎉 Acknowledgments

- Built with the [TrueSkill algorithm](https://www.microsoft.com/en-us/research/project/trueskill-ranking-system/) developed by Microsoft Research
- Designed for UK greyhound racing analysis
- Powered by Streamlit for interactive data exploration

=======
>>>>>>> 8e6a244f
---

**Made to help Brontë gamble on her 30th**<|MERGE_RESOLUTION|>--- conflicted
+++ resolved
@@ -121,53 +121,6 @@
 - **Track analysis**: Understand venue-specific performance
 - **Historical research**: Explore head-to-head matchups
 
-<<<<<<< HEAD
-## 🛠️ Technical Details
-
-### Dependencies
-- **Streamlit**: Interactive web dashboard
-- **TrueSkill**: Rating system algorithm
-- **Plotly**: Interactive visualizations
-- **Pandas**: Data manipulation
-- **BetfairLightweight**: Betfair API integration
-
-### Data Processing
-- Processes Betfair historical race data
-- Calculates TrueSkill ratings using Bayesian inference
-- Handles race results, trap positions, and timestamps
-- Caches calculations for performance
-
-### Performance
-- Smart caching reduces subsequent load times
-- Handles datasets with 25,000+ races
-- Optimized for interactive exploration
-
-## 📝 Data Requirements
-
-The dashboard works with:
-- **Betfair historical data files** (BASIC format)
-- **Processed CSV files** from the analysis pipeline
-- **Date range**: 2025-01-01 to present (configurable)
-
-## 🤝 Contributing
-
-1. Fork the repository
-2. Create a feature branch
-3. Make your changes
-4. Submit a pull request
-
-## 📄 License
-
-This project is for educational and research purposes. Please ensure compliance with data usage terms.
-
-## 🎉 Acknowledgments
-
-- Built with the [TrueSkill algorithm](https://www.microsoft.com/en-us/research/project/trueskill-ranking-system/) developed by Microsoft Research
-- Designed for UK greyhound racing analysis
-- Powered by Streamlit for interactive data exploration
-
-=======
->>>>>>> 8e6a244f
 ---
 
 **Made to help Brontë gamble on her 30th**